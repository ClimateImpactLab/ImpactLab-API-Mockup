--- conflicted
+++ resolved
@@ -142,7 +142,7 @@
 
 
 	def sum(self, dim=None):
-		return Variable(self.value.sum(dim=dim), '\\sum{}{{\\left\\{{{}\\right\\}}}}'.format(('_{{{}}}'.format(dim) if dim is not None else ''), self.symbolic))
+		return Variable(self.value.sum(dim=dim), '\\sum{}{{\\left\\{{{}\\right\\}}}}'.format(('_{{{}\in {}}}'.format(dim, dim.upper()) if dim is not None else ''), self.symbolic))
 
 	def ln(self):
 		return Variable(np.log(self.value), '\\ln{{\\left({}\\right)}}'.format(self.symbolic))
@@ -155,7 +155,7 @@
     
 	def display(self):
 		if in_ipynb():
-			display(Latex('${}$'.format(self.equation())))
+			display(Latex('\\begin{{equation}}\n{}\n\\end{{equation}}'.format(self.equation())))
 		else:
 			return '${}$'.format(self.equation())
 
@@ -217,14 +217,8 @@
 		climate variables will also be indexed by climate model.
 		'''
 
-<<<<<<< HEAD
-		adm2 = range(1)
-		bins = range(1)
-		time = range(1)
-=======
 		dims = {}
 		self.database = {}
->>>>>>> 198e4540
 
 		with open('database.json', 'r') as fp:
 			ds = json.loads(fp.read())
@@ -233,9 +227,14 @@
 			dims[dim] = [0]
 
 		for var in ds['variables']:
-			self.database[var] = xr.DataArray(np.ones(tuple([1 for d in ds['variables'][var]['dims']])), coords=[(d, dims[d]) for d in ds['variables'][var]['dims']])
-			self.database[var].chunk(tuple([1 for d in ds['variables'][var]['dims']]))
-			self.database[var].attrs = ds['variables'][var]
+			data = np.ones(tuple([1 for d in ds['variables'][var]['dims']]))
+			coords = [(d['name'], dims[d['gcp_id']]) for d in ds['variables'][var]['dims']]
+
+			self.database[var] = Variable(xr.DataArray(data, coords=coords, attrs = ds['variables'][var]))
+			self.database[var].value = self.database[var].value.chunk(tuple([1 for d in ds['variables'][var]['dims']]))
+			
+			self.database[var].latest = sorted(ds['variables'][var]['versions'].items(), key=lambda x: x[0])[0]
+
 
 	@require('gcp_id','name','latex','description','author','updated')
 	def publish(self, gcp_id, name, latex, description, author, updated):
@@ -257,14 +256,14 @@
 		}
 
 		with open('database.json', 'w+') as fp:
-			fp.write(json.dumps(ds))
+			fp.write(json.dumps(ds, sort_keys=True, indent=4))
 
 	def get_variable(self, varname):
 		'''
 		The actual API call. 
 		'''
 
-		return Variable(self.database[varname])
+		return self.database[varname]
 
 	def configure(self, *args, **kwargs):
 		print('API configuration updated')
